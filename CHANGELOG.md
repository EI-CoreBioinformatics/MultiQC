# MultiQC Version History

<<<<<<< HEAD
## MultiQC Dan Maplesons fork
Added Centrifuge module, this only works on centrifuge summary files that are generated from
centrifuge report files using a custom script.

Added KAT module.  This operates on the kat_distanalysis output file from KAT version 1.4 onwards.

## MultiQC v1.5dev
=======
## MultiQC v1.8dev

#### New Modules:
* [**biobambam2**](https://github.com/gt1/biobambam2)
    * Added submodule for `bamsormadup` tool
    * Totally cheating - it uses Picard MarkDuplicates but with a custom search pattern and naming
* [**mtnucratio**](https://github.com/apeltzer/MTNucRatioCalculator)
    * Added little helper tool to compute mt to nuclear ratios for NGS data.
* [**mosdepth**](https://github.com/brentp/mosdepth)
    * fast BAM/CRAM depth calculation for WGS, exome, or targeted sequencing

#### Module updates:
* **bcl2fastq**
    * Added handling of demultiplexing of more than 2 reads
* **damageprofiler**
    * Added writing metrics to data output file.
* **fastp**
    * Fix faulty column handling for the _after filtering_ Q30 rate ([#936](https://github.com/ewels/MultiQC/issues/936))
* **HiC Explorer**
    * Fixed bug where module tries to parse QC_table.txt, a new log file in hicexplorer v2.2.
* **LongRanger**
    * Added support for the LongRanger Align pipeline.
* **miRTrace**
    * Fixed bug where a sample in some plots was missed. ([#932](https://github.com/ewels/MultiQC/issues/932))
* **Picard**
    * Modified OxoGMetrics.py so that it will find files created with GATK CollectMultipleMetrics and ConvertSequencingArtifactToOxoG.
* **QoRTs**
    * Fixed bug where `--dirs` broke certain input files. ([#821](https://github.com/ewels/MultiQC/issues/821))
* **RNA-SeQC**
    * Updated broken URL link
* **RSeQC**
    * Fixed bug where Junction Saturation plot for a single sample was mislabelling the lines.
* **Samtools**
    * Utilize in-built `read_count_multiplier` functionality to plot `flagstat` results more nicely
* **SnpEff**
    * Increased the default summary csv file-size limit from 1MB to 5MB.
* **VCFTools**
    * Fixed a bug where `tstv_by_qual.py` produced invalid json from infinity-values.

#### New MultiQC Features:
* Added some installation docs for windows
* Added some docs about using MultiQC in bioinformatics pipelines
* Rewrote Docker image
    * New base image `czentye/matplotlib-minimal` reduces image size from ~200MB to ~80MB
    * Proper installation method ensures latest version of the code
    * New entrypoint allows easier command-line usage
* Support opening MultiQC on websites with CSP `script-src 'self'` with some sha256 exceptions
    * Plot data is no longer intertwined with javascript code so hashes stay the same

#### Bug Fixes:
* MultiQC now ignores all `.md5` files
* Use `SafeLoader` for PyYaml load calls, avoiding recent warning messages.
* Hide `multiqc_config_example.yaml` in the `test` directory to stop people from using it without modification.
* Fixed matplotlib background colour issue (@epakarin - [#886](https://github.com/ewels/MultiQC/issues))




## [MultiQC v1.7](https://github.com/ewels/MultiQC/releases/tag/v1.7) - 2018-12-21

#### New Modules:
* [**BISCUIT**](https://github.com/zwdzwd/biscuit)
    * BISuilfite-seq CUI Toolkit
    * Module written by [@zwdzwd](https://github.com/zwdzwd/)
* [**DamageProfiler**](https://github.com/Integrative-Transcriptomics/DamageProfiler)
    * A tool to determine ancient DNA misincorporation rates.
    * Module written by [@apeltzer](https://github.com/apeltzer/)
* [**FLASh**](https://ccb.jhu.edu/software/FLASH/)
    * FLASH (Fast Length Adjustment of SHort reads)
    * Module written by [@pooranis](https://github.com/pooranis/)
* [**MinIONQC**](https://github.com/roblanf/minion_qc)
    * QC of reads from ONT long-read sequencing
    * Module written by [@ManavalanG](https://github.com/ManavalanG)
* [**phantompeakqualtools**](https://www.encodeproject.org/software/phantompeakqualtools)
    * A tool for informative enrichment and quality measures for ChIP-seq/DNase-seq/FAIRE-seq/MNase-seq data.
    * Module written by [@chuan-wang](https://github.com/chuan-wang/)
* [**Stacks**](http://catchenlab.life.illinois.edu/stacks/)
    * A software for analyzing restriction enzyme-based data (e.g. RAD-seq). Support for Stacks >= 2.1 only.
    * Module written by [@remiolsen](https://github.com/remiolsen/)

#### Module updates:
* **AdapterRemoval**
    * Handle error when zero bases are trimmed. See [#838](https://github.com/ewels/MultiQC/issues/838).
* **Bcl2fastq**
    * New plot showing the top twenty of undetermined barcodes by lane.
    * Informations for R1/R2 are now separated in the General Statistics table.
    * SampleID is concatenate with SampleName because in Chromium experiments several sample have the same SampleName.
* **deepTools**
    * New PCA plots from the `plotPCA` function (written by [@chuan-wang](https://github.com/chuan-wang/))
    * New fragment size distribution plots from `bamPEFragmentSize --outRawFragmentLengths` (written by [@chuan-wang](https://github.com/chuan-wang/))
    * New correlation heatmaps from the `plotCorrelation` function (written by [@chuan-wang](https://github.com/chuan-wang/))
    * New sequence distribution profiles around genes, from the `plotProfile` function (written by [@chuan-wang](https://github.com/chuan-wang/))
    * Reordered sections
* **Fastp**
    * Fixed bug in parsing of empty histogram data. See [#845](https://github.com/ewels/MultiQC/issues/845).
* **FastQC**
    * Refactored _Per Base Sequence Content_ plots to show original underlying data, instead of calculating it from the page contents. Now shows original FastQC base-ranges and fixes 100% GC bug in final few pixels. See [#812](https://github.com/ewels/MultiQC/issues/812).
    * When including a FastQC section multiple times in one report, the summary progress bars now behave as you would expect.
* **FastQ Screen**
    * Don't hide genomes in the simple plot, even if they have zero unique hits. See [#829](https://github.com/ewels/MultiQC/issues/829).
* **InterOp**
    * Fixed bug where read counts and base pair yields were not displaying in tables correctly.
    * Number formatting for these fields can now be customised in the same way as with other modules, as described [in the docs](http://multiqc.info/docs/#number-base-multiplier)
* **Picard**
    * InsertSizeMetrics: You can now configure to what degree the insert size plot should be smoothed.
    * CollectRnaSeqMetrics: Add warning about missing rRNA annotation.
    * CollectRnaSeqMetrics: Add chart for counts/percentage of reads mapped to the correct strand.
    * Now parses VariantCallingMetrics reports. (Similar to GATK module's VariantEval.)
* **phantompeakqualtools**
    * Properly clean sample names
* **Trimmomatic**
    * Updated Trimmomatic module documentation to be more helpful
    * New option to use filenames instead of relying on the command line used. See [#864](https://github.com/ewels/MultiQC/issues/864).

#### New MultiQC Features:
* Embed your custom images with a new Custom Content feature! Just add `_mqc` to the end of the filename for `.png`, `.jpg` or `.jpeg` files.
* Documentation for Custom Content reordered to make it a little more sane
* You can now add or override any config parameter for any MultiQC plot! See [the documentation](http://multiqc.info/docs/#customising-plots) for more info.
* Allow `table_columns_placement` config to work with table IDs as well as column namespaces. See [#841](https://github.com/ewels/MultiQC/issues/841).
* Improved visual spacing between grouped bar plots


#### Bug Fixes:
* Custom content no longer clobbers `col1_header` table configs
* The option `--file-list` that refers to a text file with file paths to analyse will no longer ignore directory paths
* [Sample name directory prefixes](https://multiqc.info/docs/#sample-names-prefixed-with-directories) are now added _after_ cleanup.
* If a module is run multiple times in one report, it's CSS and JS files will only be included once (`default` template)




## [MultiQC v1.6](https://github.com/ewels/MultiQC/releases/tag/v1.6) - 2018-08-04

Some of these updates are thanks to the efforts of people who attended the [NASPM](https://twitter.com/NordicGenomics) 2018 MultiQC hackathon session. Thanks to everyone who attended!

#### New Modules:
* [**fastp**](https://github.com/OpenGene/fastp)
    * An ultra-fast all-in-one FASTQ preprocessor (QC, adapters, trimming, filtering, splitting...)
    * Module started by [@florianduclot](https://github.com/florianduclot/) and completed by [@ewels](https://github.com/ewels/)
* [**hap.py**](https://github.com/Illumina/hap.py)
    * Hap.py is a set of programs based on htslib to benchmark variant calls against gold standard truth datasets
    * Module written by [@tsnowlan](https://github.com/tsnowlan/)
* [**Long Ranger**](https://support.10xgenomics.com/genome-exome/software/pipelines/latest/what-is-long-ranger)
    * Works with data from the 10X Genomics Chromium. Performs sample demultiplexing, barcode processing, alignment, quality control, variant calling, phasing, and structural variant calling.
    * Module written by [@remiolsen](https://github.com/remiolsen/)
* [**miRTrace**](https://github.com/friedlanderlab/mirtrace)
    * A quality control software for small RNA sequencing data.
    * Module written by [@chuan-wang](https://github.com/chuan-wang/)


#### Module updates:
* **BCFtools**
    * New plot showing SNP statistics versus quality of call from bcftools stats ([@MaxUlysse](https://github.com/MaxUlysse) and [@Rotholandus](https://github.com/Rotholandus))
* **BBMap**
    * Support added for BBDuk kmer-based adapter/contaminant filtering summary stats ([@boulund](https://github.com/boulund)
* **FastQC**
    * New read count plot, split into unique and duplicate reads if possible.
    * Help text added for all sections, mostly copied from the excellent FastQC help.
    * Sequence duplication plot rescaled
* **FastQ Screen**
    * Samples in large-sample-number plot are now sorted alphabetically ([@hassanfa](https://github.com/hassanfa)
* **MACS2**
    * Output is now more tolerant of missing data (no plot if no data)
* **Peddy**
    * Background samples now shown in ancestry PCA plot ([@roryk](https://github.com/roryk))
    * New plot showing sex checks versus het ratios, supporting unknowns ([@oyvinev](https://github.com/oyvinev))
* **Picard**
    * New submodule to handle `ValidateSamFile` reports ([@cpavanrun](https://github.com/cpavanrun))
    * WGSMetrics now add the mean and standard-deviation coverage to the general stats table (hidden) ([@cpavanrun](https://github.com/cpavanrun))
* **Preseq**
    * New config option to plot preseq plots with unique old coverage on the y axis instead of read count
    * Code refactoring by [@vladsaveliev](https://github.com/vladsaveliev)
* **QUAST**
    * Null values (`-`) in reports now handled properly. Bargraphs always shown despite varying thresholds. ([@vladsaveliev](https://github.com/vladsaveliev))
* **RNA-SeQC**
    * Don't create the report section for Gene Body Coverage if no data is given
* **Samtools**
    * Fixed edge case bug where MultiQC could crash if a sample had zero count coverage with idxstats.
    * Adds % proper pairs to general stats table
* **Skewer**
    * Read length plot rescaled
* **Tophat**
    * Fixed bug where some samples could be given a blank sample name ([@lparsons](https://github.com/lparsons))
* **VerifyBamID**
    * Change column header help text for contamination to match percentage output ([@chapmanb](https://github.com/chapmanb))

#### New MultiQC Features:
* New config option `remove_sections` to skip specific report sections from modules
* Add `path_filters_exclude` to exclude certain files when running modules multiple times. You could previously only include certain files.
* New `exclude_*` keys for file search patterns
    * Have a subset of patterns to exclude otherwise detected files with, by filename or contents
* Command line options all now use mid-word hyphens (not a mix of hyphens and underscores)
    * Old underscore terms still maintained for backwards compatibility
* Flag `--view-tags` now works without requiring an "analysis directory".
* Removed Python dependency for `enum34` ([@boulund](https://github.com/boulund))
* Columns can be added to `General Stats` table for custom content/module.
* New `--ignore-symlinks` flag which will ignore symlinked directories and files.
* New `--no-megaqc-upload` flag which disables automatically uploading data to MegaQC

#### Bug Fixes
* Fix path_filters for top_modules/module_order configuration only selecting if *all* globs match. It now filters searches that match *any* glob.
* Empty sample names from cleaning are now no longer allowed
* Stop prepend_dirs set in the config from getting clobbered by an unpassed CLI option ([@tsnowlan](https://github.com/tsnowlan))
* Modules running multiple times now have multiple sets of columns in the General Statistics table again, instead of overwriting one another.
* Prevent tables from clobbering sorted row orders.
* Fix linegraph and scatter plots data conversion (sporadically the incorrect `ymax` was used to drop data points) ([@cpavanrun](https://github.com/cpavanrun))
* Adjusted behavior of ceiling and floor axis limits
* Adjusted multiple file search patterns to make them more specific
    * Prevents the wrong module from accidentally slurping up output from a different tool. By [@cpavanrun](https://github.com/cpavanrun) (see [PR #727](https://github.com/ewels/MultiQC/pull/727))
* Fixed broken report bar plots when `-p`/`--export-plots` was specified (see issue [#801](https://github.com/ewels/MultiQC/issues/801))





## [MultiQC v1.5](https://github.com/ewels/MultiQC/releases/tag/v1.5) - 2018-03-15

#### New Modules:
* [**HiCPro**](https://github.com/nservant/HiC-Pro) - New module!
    * HiCPro: Quality controls and processing of Hi-C
    * Module written by [@nservant](https://github.com/nservant),
* [**DeDup**](http://www.github.com/apeltzer/DeDup) - New module!
    * DeDup: Improved Duplicate Removal for merged/collapsed reads in ancient DNA analysis
    * Module written by [@apeltzer](https://github.com/apeltzer),
* [**Clip&Merge**](http://github.com/apeltzer/ClipAndMerge) - New module!
    * Clip&Merge: Adapter clipping and read merging for ancient DNA analysis
    * Module written by [@apeltzer](https://github.com/apeltzer),
>>>>>>> f2ec3d48

#### Module updates:
* **bcl2fastq**
    * Catch `ZeroDivisionError` exceptions when there are 0 reads ([@aledj2](https://github.com/aledj2))
    * Add parsing of `TrimmedBases` and new General Stats column for % bases trimmed ([@matthdsm](https://github.com/matthdsm)).
* **BUSCO**
    * Fixed configuration bug that made all sample names become `'short'`
* **Custom Content**
    * Parsed tables now exported to `multiqc_data` files
* **Cutadapt**
    * Refactor parsing code to collect all length trimming plots
* **FastQC**
    * Fixed starting y-axis label for GC-content lineplot being incorrect.
* **HiCExplorer**
    * Updated to work with v2.0 release.
* **Homer**
    * Made parsing of `tagInfo.txt` file more resilient to variations in file format so that it works with new versions of Homer.
    * Kept order of chromosomes in coverage plot consistent.
* **Peddy**
    * Switch `Sex error` logic to `Correct sex` for better highlighting ([@aledj2](https://github.com/aledj2))
* **Picard**
    * Updated module and search patterns to recognise new output format from Picard version >= 2.16 and GATK output.
* **Qualimap BamQC**
    * Fixed bug where start of _Genome Fraction_ could have a step if target is 100% covered.
* **RNA-SeQC**
    * Added rRNA alignment stats to summary table [@Rolandde](https://github.com/Rolandde)
* **RSeqC**
    * Fixed read distribution plot by adding category for `other_intergenic` (thanks to [@moxgreen](https://github.com/moxgreen))
    * Fixed a dodgy plot title (Read GC content)
* **Supernova**
    * Added support for Supernova 2.0 reports. Fixed a TypeError bug when using txt reports only. Also a bug when parsing empty histogram files.

#### New MultiQC Features:
* Invalid choices for `--module` or `--exclude` now list the available modules alphabetically.
* Linting now checks for presence in `config.module_order` and tags.

#### Bug Fixes
* Excluding modules now works in combination with using module tags.
* Fixed edge-case bug where certain combinations of `output_fn_name` and `data_dir_name` could trigger a crash
* Conditional formatting - values are now longer double-labelled
* Made config option `extra_series` work in scatter plots the same way that it works for line plots
* Locked the `matplotlib` version to `v2.1.0` and below
    * Due to [two](https://github.com/matplotlib/matplotlib/issues/10476) [bugs](https://github.com/matplotlib/matplotlib/issues/10784) that appeared in `v2.2.0` - will remove this constraint when there's a new release that works again.





## [MultiQC v1.4](https://github.com/ewels/MultiQC/releases/tag/v1.4) - 2018-01-11

A slightly earlier-than-expected release due to a new problem with dependency packages that is breaking MultiQC installations since 2018-01-11.

#### New Modules:
* [**Sargasso**](http://statbio.github.io/Sargasso/)
    * Parses output from Sargasso - a tool to separate mixed-species RNA-seq reads according to their species of origin
    * Module written by [@hxin](https://github.com/hxin/)
* [**VerifyBAMID**](https://genome.sph.umich.edu/wiki/VerifyBamID)
    * Parses output from VerifyBAMID - a tool to detect contamination in BAM files.
    * Adds the `CHIPMIX` and `FREEMIX` columns to the general statistics table.
    * Module written by [@aledj2](https://github.com/aledj2/)

#### Module updates:
* **MACS2**
    * Updated to work with output from older versions of MACS2 by [@avilella](https://github.com/avilella/)
* **Peddy**
    * Add het check plot to suggest potential contamination by [@aledj2](https://github.com/aledj2)
* **Picard**
    * Picard HsMetrics `HS_PENALTY` plot now has correct axis labels
    * InsertSizeMetrics switches commas for points if it can't convert floats. Should help some european users.
* **QoRTs**
    * Added support for new style of output generated in the v1.3.0 release
* **Qualimap**
    * New `Error rate` column in General Statistics table, added by [@Cashalow](https://github.com/Cashalow/)
        * Hidden by default - customise your MultiQC config to always show this column (see [docs](http://multiqc.info/docs/#hiding-columns))
* **QUAST**
    * New option to customise the default display of contig count and length (eg. `bp` instead of `Mbp`).
    * See [documentation](http://multiqc.info/docs/#quast). Written by [@ewels](https://github.com/ewels/) and [@Cashalow](https://github.com/Cashalow/)
* **RSeQC**
    * Removed normalisation in Junction Saturation plot. Now raw counts instead of % of total junctions.

#### New MultiQC Features:
* Conditional formatting / highlighting of cell contents in tables
    * If you want to make values that match a criteria stand out more, you can now write custom rules and formatting instructions for tables.
    * For instructions, see [the documentation](http://multiqc.info/docs/#conditional-formatting)
* New `--lint` option which is strict about best-practices for writing new modules
    * Useful when writing new modules and code as it throws warnings
    * Currently only implemented for bar plots and a few other places. More linting coming soon...
* If MultiQC breaks and shows am error message, it now reports the filename of the last log it found
    * Hopefully this will help with debugging / finding dodgy input data

#### Bug Fixes
* Addressed new dependency error with conflicting package requirements
    * There was a conflict between the `networkx`, `colormath` and `spectra` releases.
    * I previously forced certain software versions to get around this, but `spectra` has now updated with the unfortunate effect of introducing a new dependency clash that halts installation.
* Fixed newly introduced bug where Custom Content MultiQC config file search patterns had been broken
* Updated pandoc command used in `--pdf` to work with new releases of Pandoc
* Made config `table_columns_visible` module name key matching case insensitive to make less frustrating





## [MultiQC v1.3](https://github.com/ewels/MultiQC/releases/tag/v1.3) - 2017-11-03

#### Breaking changes - custom search patterns
Only for users with custom search patterns for the `bowtie` or `star`: you will
need to update your config files - the `bowtie` search key is now `bowtie1`,
`star_genecounts` is now `star/genecounts`.

For users with custom modules - search patterns _must_ now conform to the search
pattern naming convention: `modulename` or `modulename/anything` (the search pattern
string beginning with the name of your module, anything you like after the first `/`).

#### New Modules:
* [**10X Supernova**](https://support.10xgenomics.com/de-novo-assembly/software/overview/welcome)
    * Parses statistics from the _de-novo_ Supernova software.
    * Module written by [@remiolsen](https://github.com/remiolsen/)
* [**BBMap**](https://sourceforge.net/projects/bbmap/)
    * Plot metrics from a number of BBMap tools, a suite of DNA/RNA mapping tools and utilities
    * Module written by [@boulund](https://github.com/boulund/) and [@epruesse](https://github.com/epruesse/)
* [**deepTools**](https://github.com/fidelram/deepTools) - new module!
    * Parse text output from `bamPEFragmentSize`, `estimateReadFiltering`, `plotCoverage`, `plotEnrichment`, and `plotFingerprint`
    * Module written by [@dpryan79](https://github.com/dpryan79/)
* [**Homer Tag Directory**](http://homer.ucsd.edu/homer/ngs/tagDir.html) - new submodule!
    * Module written by [@rdali](https://github.com/rdali/)
* [**illumina InterOp**](http://illumina.github.io/interop/index.html)
    * Module to parse metrics from illumina sequencing runs and demultiplexing, generated by the InterOp package
    * Module written by [@matthdsm](https://github.com/matthdsm/)
* [**RSEM**](https://deweylab.github.io/RSEM/) - new module!
    * Parse `.cnt` file comming from rsem-calculate-expression and plot read repartitions (Unalignable, Unique, Multi ...)
    * Module written by [@noirot](https://github.com/noirot/)
* [**HiCExplorer**](https://github.com/maxplanck-ie/HiCExplorer)
    * New module to parse the log files of `hicBuildMatrix`.
    * Module written by [@joachimwolff](https://github.com/joachimwolff/)

#### Module updates:
* **AfterQC**
    * Handle new output format where JSON summary key changed names.
* **bcl2fastq**
    * Clusters per sample plot now has tab where counts are categoried by lane.
* **GATK**
    * New submodule to handle Base Recalibrator stats, written by [@winni2k](https://github.com/winni2k/)
* **HiSAT2**
    * Fixed bug where plot title was incorrect if both SE and PE bargraphs were in one report
* **Picard HsMetrics**
    * Parsing code can now handle commas for decimal places
* **Preseq**
    * Updated odd file-search pattern that limited input files to 500kb
* **QoRTs**
    * Added new plots, new helptext and updated the module to produce a lot more output.
* **Qualimap BamQC**
    * Fixed edge-case bug where the refactored coverage plot code could raise an error from the `range` call.
* Documentation and link fixes for Slamdunk, GATK, bcl2fastq, Adapter Removal, FastQC and main docs
    * Many of these spotted and fixed by [@juliangehring](https://github.com/juliangehring/)
* Went through all modules and standardised plot titles
    * All plots should now have a title with the format _Module name: Plot name_

#### New MultiQC Features:
* New MultiQC docker image
    * Ready to use docker image now available at https://hub.docker.com/r/ewels/multiqc/ (200 MB)
    * Uses automated builds - pull `:latest` to get the development version, future releases will have stable tags.
    * Written by [@MaxUlysse](https://github.com/MaxUlysse/)
* New `module_order` config options allow modules to be run multiple times
    * Filters mean that a module can be run twice with different sets of files (eg. before and after trimming)
    * Custom module config parameters can be passed to module for each run
* File search refactored to only search for running modules
    * Makes search much faster when running with lots of files and limited modules
    * For example, if using `-m star` to only use the STAR module, all other file searches now skipped
* File search now warns if an unrecognised search type is given
* MultiQC now saves nearly all parsed data to a structured output file by default
    * See `multiqc_data/multiqc_data.json`
    * This can be turned off by setting `config.data_dump_file: false`
* Verbose logging when no log files found standardised. Less duplication in code and logs easier to read!
* New documentation section describing how to use MultiQC with Galaxy
* Using `shared_key: 'read_counts'` in table header configs now applies relevant defaults

#### Bug Fixes
* Installation problem caused by changes in upstream dependencies solved by stricter installation requirements
* Minor `default_dev` directory creation bug squashed
* Don't prepend the directory separator (`|`) to sample names with `-d` when there are no subdirs
* `yPlotLines` now works even if you don't set `width`





## [MultiQC v1.2](https://github.com/ewels/MultiQC/releases/tag/v1.2) - 2017-08-16

#### CodeFest 2017 Contributions
We had a fantastic group effort on MultiQC at the [2017 BOSC CodeFest](https://www.open-bio.org/wiki/Codefest_2017).
Many thanks to those involved!

#### New Modules:
* [**AfterQC**](https://github.com/OpenGene/AfterQC) - New module!
    * Added parsing of the _AfterQC_ json file data, with a plot of filtered reads.
    * Work by [@raonyguimaraes](https://github.com/raonyguimaraes)
* [**bcl2fastq**](https://support.illumina.com/sequencing/sequencing_software/bcl2fastq-conversion-software.html)
    * bcl2fastq can be used to both demultiplex data and convert BCL files to FASTQ file formats for downstream analysis
    * New module parses JSON output from recent versions and summarises some key statistics from the demultiplexing process.
    * Work by [@iimog](https://github.com/iimog) (with a little help from [@tbooth](https://github.com/tbooth) and [@ewels](https://github.com/ewels))
* [**leeHom**](https://github.com/grenaud/leeHom)
    * leeHom is a program for the Bayesian reconstruction of ancient DNA
* [**VCFTools**](https://vcftools.github.io)
    * Added initial support for VCFTools `relatedness2`
    * Added support for VCFTools `TsTv-by-count` `TsTv-by-qual` `TsTv-summary`
    * Module written by [@mwhamgenomics](https://github.com/mwhamgenomics)

#### Module updates:
* **FastQ Screen**
    * Gracefully handle missing data from very old FastQ Screen versions.
* **RNA-SeQC**
    * Add new transcript-associated reads plot.
* **Picard**
    * New submodule to handle output from `TargetedPcrMetrics`
* **Prokka**
    * Added parsing of the `# CRISPR arrays` data from Prokka when available ([@asetGem](https://github.com/asetGem))
* **Qualimap**
    * Some code refactoring to radically improve performance and run times, especially with high coverage datasets.
    * Fixed bug where _Cumulative coverage genome fraction_ plot could be truncated.

#### New MultiQC Features:
* New module help text
    * Lots of additional help text was written to make MultiQC report plots easier to interpret.
    * Updated modules:
        * Bowtie
        * Bowtie 2
        * Prokka
        * Qualimap
        * SnpEff
    * Elite team of help-writers:
        * [@tabwalsh](https://github.com/tabwalsh)
        * [@ddesvillechabrol](https://github.com/tabwalsh)
        * [@asetGem](https://github.com/asetGem)
* New config option `section_comments` allows you to add custom comments above specific sections in the report
* New `--tags` and `--view_tags` command line options
    * Modules can now be given tags (keywords) and filtered by those. So running `--tags RNA` will only run MultiQC modules related to RNA analysis.
    * Work by [@Hammarn](https://github.com/Hammarn)
* Back-end configuration options to specify the order of table columns
    * Modules and user configs can set priorities for columns to customise where they are displayed
    * Work by [@tbooth](https://github.com/tbooth)
* Added framework for proper unit testing
    * Previous start on unit tests tidied up, new blank template and tests for the `clean_sample_name` functionality.
    * Added to Travis and Appveyor for continuous integration testing.
    * Work by [@tbooth](https://github.com/tbooth)
* Bug fixes and refactoring of report configuration saving / loading
    * Discovered and fixed a bug where a report config could only be loaded once
    * Work by [@DennisSchwartz](https://github.com/DennisSchwartz)
* Table column row headers (sample names) can now be numeric-only.
    * Work by [@iimog](https://github.com/iimog)
* Improved sample name cleaning functionality
    * Added option `regex_keep` to clean filenames by _keeping_ the matching part of a pattern
    * Work by [@robinandeer](https://github.com/robinandeer)
* Handle error when invalid regexes are given in reports
    * Now have a nice toast error warning you and the invalid regexes are highlighted
    * Previously this just crashed the whole report without any warning
    * Work by [@robinandeer](https://github.com/robinandeer)
* Command line option `--dirs-depth` now sets `-d` to `True` (so now works even if `-d` isn't also specified).
* New config option `config.data_dump_file` to export as much data as possible to `multiqc_data/multiqc_data.json`
* New code to send exported JSON data to a a web server
    * This is in preparation for the upcoming MegaQC project. Stay tuned!

#### Bug Fixes:
* Specifying multiple config files with `-c`/`--config` now works as expected
    * Previously this would only read the last specified
* Fixed table rendering bug that affected Chrome v60 and IE7-11
    * Table cell background bars weren't showing up. Updated CSS to get around this rendering error.
* HTML ID cleanup now properly cleans strings so that they work with jQuery as expected.
* Made bar graph sample highlighting work properly again
* Config `custom_logo` paths can now be relative to the config file (or absolute as before)
* Report doesn't keep annoyingly telling you that toolbox changes haven't been applied
    * Now uses more subtle _toasts_ and only when you close the toolbox (not every click).
* Switching report toolbox options to regex mode now enables the _Apply_ button as it should.
* Sorting table columns with certain suffixes (eg. `13X`) no works properly (numerically)
* Fixed minor bug in line plot data smoothing (now works with unsorted keys)

---

## [MultiQC v1.1](https://github.com/ewels/MultiQC/releases/tag/v1.1) - 2017-07-18

#### New Modules:

* [**BioBloom Tools**](https://github.com/bcgsc/biobloom)
    * Create Bloom filters for a given reference and then to categorize sequences
* [**Conpair**](https://github.com/nygenome/Conpair)
    * Concordance and contamination estimator for tumor–normal pairs
* [**Disambiguate**](https://github.com/AstraZeneca-NGS/disambiguate)
    * Bargraph displaying the percentage of reads aligning to two different reference genomes.
* [**Flexbar**](https://github.com/seqan/flexbar)
    * Flexbar is a tool for flexible barcode and adapter removal.
* [**HISAT2**](https://ccb.jhu.edu/software/hisat2/)
    * New module for the HISAT2 aligner.
    * Made possible by updates to HISAT2 logging by @infphilo (requires `--new-summary` HISAT2 flag).
* [**HOMER**](http://homer.ucsd.edu/homer/)
    * Support for summary statistics from the `findPeaks` tool.
* [**Jellyfish**](http://www.cbcb.umd.edu/software/jellyfish/)
    * Histograms to estimate library complexity and coverage from k-mer content.
    * Module written by @vezzi
* [**MACS2**](https://github.com/taoliu/MACS)
    * Summary of redundant rate from MACS2 peak calling.
* [**QoRTs**](http://hartleys.github.io/QoRTs/)
    * QoRTs is toolkit for analysis, QC and data management of RNA-Seq datasets.
* [**THetA2**](http://compbio.cs.brown.edu/projects/theta/)
    * THeTA2 _(Tumor Heterogeneity Analysis)_ estimates tumour purity and clonal / subclonal copy number.

#### Module updates:

* **BCFtools**
    * Option to collapse complementary changes in substitutions plot, useful for non-strand specific experiments (thanks to @vladsaveliev)
* **Bismark**
    * M-Bias plots no longer show read 2 for single-end data.
* **Custom Content**
    * New option to print raw HTML content to the report.
* **FastQ Screen**
    * Fixed edge-case bug where many-sample plot broke if total number of reads was less than the subsample number.
    * Fixed incorrect logic of config option `fastqscreen_simpleplot` (thanks to @daler)
    * Organisms now alphabetically sorted in fancy plot so that order is nonrandom (thanks to @daler)
    * Fixed bug where `%No Hits` was missed in logs from recent versions of FastQ Screen.
* **HTSeq Counts**
    * Fixed but so that module still works when `--additional-attr` is specified in v0.8 HTSeq above (thanks to @nalcala)
* **Picard**
    * CollectInsertSize: Fixed bug that could make the General Statistics _Median Insert Size_ value incorrect.
    * Fixed error in sample name regex that left trailing `]` characters and was generally broken (thanks to @jyh1 for spotting this)
* **Preseq**
    * Improved plots display (thanks to @vladsaveliev)
* **Qualimap**
    * Only calculate bases over target coverage for values in General Statistics. Should give a speed increase for very high coverage datasets.
* **QUAST**
    * Module is now compatible with runs from [MetaQUAST](http://quast.sourceforge.net/metaquast) (thanks to @vladsaveliev)
* **RSeQC**
    * Changed default order of sections
    * Added config option to reorder and hide module report sections

#### New MultiQC features:

* If a report already exists, execution is no longer halted.
    * `_1` is appended to the filename, iterating if this also exists.
    * `-f`/`--force` still overwrites existing reports as before
    * Feature written by [@Hammarn](https://github.com/Hammarn)
* New ability to run modules multiple times in a single report
    * Each run can be given different configuration options, including filters for input files
    * For example, have FastQC after trimming as well as FastQC before trimming.
    * See the relevant [documentation](http://multiqc.info/docs/#order-of-modules) for more instructions.
* New option to customise the order of report _sections_
    * This is in addition / alternative to changing the order of module execution
    * Allows one module to have sections in multiple places (eg. Custom Content)
* Tables have new column options `floor`, `ceiling` and `minRange`.
* Reports show warning if JavaScript is disabled
* Config option `custom_logo` now works with file paths relative to config file directory and cwd.

#### Bug Fixes:

* Table headers now sort columns again after scrolling the table
* Fixed buggy table header tooltips
* Base `clean_s_name` function now strips excess whitespace.
* Line graphs don't smooth lines if not needed (number of points < maximum number allowed)
* PDF output now respects custom output directory.

---

## [MultiQC v1.0](https://github.com/ewels/MultiQC/releases/tag/v1.0) - 2017-05-17
Version 1.0! This release has been a long time coming and brings with it some fairly
major improvements in speed, report filesize and report performance. There's also
a bunch of new modules, more options, features and a whole lot of bug fixes.

The version number is being bumped up to 1.0 for a couple of reasons:

1. MultiQC is now _(hopefully)_ relatively stable. A number of facilities and users
   are now using it in a production setting and it's published. It feels like it
   probably deserves v1 status now somehow.
2. This update brings some fairly major changes which will break backwards
   compatibility for plugins. As such, semantic versioning suggests a change in
   major version number.

### Breaking Changes
For most people, you shouldn't have any problems upgrading. There are two
scenarios where you may need to make changes with this update:

#### 1. You have custom file search patterns
Search patterns have been flattened and may no longer have arbitrary depth.
For example, you may need to change the following:
```yaml
fastqc:
    data:
        fn: 'fastqc_data.txt'
    zip:
        fn: '*_fastqc.zip'
```
to this:
```yaml
fastqc/data:
    fn: 'fastqc_data.txt'
fastqc/zip:
    fn: '*_fastqc.zip'
```
See the [documentation](http://multiqc.info/docs/#step-1-find-log-files) for instructions on how to write the new file search syntax.

See [`search_patterns.yaml`](multiqc/utils/search_patterns.yaml) for the new module search keys
and more examples.

####  2. You have custom plugins / modules / external code
To see what changes need to applied to your custom plugin code, please see the [MultiQC docs](http://multiqc.info/docs/#v1.0-updates).

#### New Modules:

* [**Adapter Removal**](https://github.com/mikkelschubert/adapterremoval)
    * AdapterRemoval v2 - rapid adapter trimming, identification, and read merging
* [**BUSCO**](http://busco.ezlab.org/)
    * New module for the `BUSCO v2` tool, used for assessing genome assembly and annotation completeness.
* [**Cluster Flow**](http://clusterflow.io)
    * Cluster Flow is a workflow tool for bioinformatics pipelines. The new module parses executed tool commands.
* [**RNA-SeQC**](http://archive.broadinstitute.org/cancer/cga/rna-seqc)
    * New module to parse output from RNA-SeQC, a java program which computes a series
    of quality control metrics for RNA-seq data.
* [**goleft indexcov**](https://github.com/brentp/goleft/tree/master/indexcov)
    * [goleft indexcov](https://github.com/brentp/goleft/tree/master/indexcov) uses the PED and ROC
    data files to create diagnostic plots of coverage per sample, helping to identify sample gender and coverage issues.
    * Thanks to @chapmanb and @brentp
* [**SortMeRNA**](http://bioinfo.lifl.fr/RNA/sortmerna/)
    * New module for `SortMeRNA`, commonly used for removing rRNA contamination from datasets.
    * Written by @bschiffthaler

#### Module updates:

* **Bcftools**
    * Fixed bug with display of indels when only one sample
* **Cutadapt**
    * Now takes the filename if the sample name is `-` (stdin). Thanks to @tdido
* **FastQC**
    * Data for the Sequence content plot can now be downloaded from reports as a JSON file.
* **FastQ Screen**
    * Rewritten plotting method for high sample numbers plot (~ > 20 samples)
    * Now shows counts for single-species hits and bins all multi-species hits
    * Allows plot to show proper percentage view for each sample, much easier to interpret.
* **HTSeq**
    * Fix bug where header lines caused module to crash
* **Picard**
    * New `RrbsSummaryMetrics` Submodule!
    * New `WgsMetrics` Submodule!
    * `CollectGcBiasMetrics` module now prints summary statistics to `multiqc_data` if found. Thanks to @ahvigil
* **Preseq**
    * Now trims the x axis to the point that meets 90% of `min(unique molecules)`.
  	Hopefully prevents ridiculous x axes without sacrificing too much useful information.
    * Allows to show estimated depth of coverage instead of less informative molecule counts
  	(see [details](http://multiqc.info/docs/#preseq)).
    * Plots dots with externally calculated real read counts (see [details](http://multiqc.info/docs/#preseq)).
* **Qualimap**
    * RNASeq Transcript Profile now has correct axis units. Thanks to @roryk
    * BamQC module now doesn't crash if reports don't have genome gc distributions
* **RSeQC**
    * Fixed Python3 error in Junction Saturation code
    * Fixed JS error for Junction Saturation that made the single-sample combined plot only show _All Junctions_

#### Core MultiQC updates:
* Change in module structure and import statements (see [details](http://multiqc.info/docs/#v1.0-updates)).
* Module file search has been rewritten (see above changes to configs)
    * Significant improvement in search speed (test dataset runs in approximately half the time)
    * More options for modules to find their logs, eg. filename and contents matching regexes (see the [docs](http://multiqc.info/docs/#step-1-find-log-files))
* Report plot data is now compressed, significantly reducing report filesizes.
* New `--ignore-samples` option to skip samples based on parsed sample name
    * Alternative to filtering by input filename, which doesn't always work
    * Also can use config vars `sample_names_ignore` (glob patterns) and `sample_names_ignore_re` (regex patterns).
* New `--sample-names` command line option to give file with alternative sample names
    * Allows one-click batch renaming in reports
* New `--cl_config` option to supply MultiQC config YAML directly on the command line.
* New config option to change numeric multiplier in General Stats
    * For example, if reports have few reads, can show `Thousands of Reads` instead of `Millions of Reads`
    * Set config options `read_count_multiplier`, `read_count_prefix` and `read_count_desc`
* Config options `decimalPoint_format` and `thousandsSep_format` now apply to tables as well as plots
    * By default, thosands will now be separated with a space and `.` used for decimal places.
* Tables now have a maximum-height by default and scroll within this.
    * Speeds up report rendering in the web browser and makes report less stupidly long with lots of samples
    * Button beneath table toggles full length if you want a zoomed-out view
    * Refactored and removed previous code to make the table header "float"
    * Set `config.collapse_tables` to `False` to disable table maximum-heights
* Bar graphs and heatmaps can now be zoomed in on
    * Interactive plots sometimes hide labels due to lack of space. These can now be zoomed in on to see specific samples in more detail.
* Report plots now load sequentially instead of all at once
    * Prevents the browser from locking up when large reports load
* Report plot and section HTML IDs are now sanitised and checked for duplicates
* New template available (called _sections_) which has faster loading
    * Only shows results from one module at a time
    * Makes big reports load in the browser much more quickly, but requires more clicking
    * Try it out by specifying `-t sections`
* Module sections tidied and refactored
    * New helper function `self.add_section()`
    * Sections hidden in nav if no title (no more need for the hacky `self.intro += `)
    * Content broken into `description`, `help` and `plot`, with automatic formatting
    * Empty module sections are now skipped in reports. No need to check if a plot function returns `None`!
    * Changes should be backwards-compatible
* Report plot data export code refactored
    * Now doesn't export hidden samples (uses HighCharts [export-csv](https://github.com/highcharts/export-csv) plugin)
* Handle error when `git` isn't installed on the system.
* Refactored colouring of table cells
    * Was previously done in the browser using [chroma.js](http://gka.github.io/chroma.js/)
    * Now done at report generation time using the [spectra](https://pypi.python.org/pypi/spectra) package
    * Should helpfully speed up report rendering time in the web browser, especially for large reports
* Docs updates (thanks to @varemo)
* Previously hidden log file `.multiqc.log` renamed to `multiqc.log` in `multiqc_data`
* Added option to load MultiQC config file from a path specified in the environment variable `MULTIQC_CONFIG_PATH`
* New table configuration options
    * `sortRows: False` prevents table rows from being sorted alphabetically
    * `col1_header` allows the default first column header to be changed from "Sample Name"
* Tables no longer show _Configure Columns_ and _Plot_ buttons if they only have a single column
* Custom content updates
    * New `custom_content`/`order` config option to specify order of Custom Content sections
    * Tables now use the header for the first column instead of always having `Sample Name`
    * JSON + YAML tables now remember order of table columns
    * Many minor bugfixes
* Line graphs and scatter graphs axis limits
    * If limits are specified, data exceeding this is no longer saved in report
    * Visually identical, but can make report file sizes considerable smaller in some cases
* Creating multiple plots without a config dict now works (previously just gave grey boxes in report)
* All changes are now tested on a Windows system, using [AppVeyor](https://ci.appveyor.com/project/ewels/multiqc/)
* Fixed rare error where some reports could get empty General Statistics tables when no data present.
* Fixed minor bug where config option `force: true` didn't work. Now you don't have to always specify `-f`!


---

## [MultiQC v0.9](https://github.com/ewels/MultiQC/releases/tag/v0.9) - 2016-12-21
A major new feature is released in v0.9 - support for _custom content_. This means
that MultiQC can now easily include output from custom scripts within reports without
the need for a new module or plugin. For more information, please see the
[MultiQC documentation](http://multiqc.info/docs/#custom-content).

#### New Modules:

* [**HTSeq**](http://www-huber.embl.de/HTSeq/doc/count.html)
    * New module for the `htseq-count` tool, often used in RNA-seq analysis.
* [**Prokka**](http://www.vicbioinformatics.com/software.prokka.shtml)
    * Prokka is a software tool for the rapid annotation of prokaryotic genomes.
* [**Slamdunk**](http://t-neumann.github.io/slamdunk/)
    * Slamdunk is a software tool to analyze SLAMSeq data.
* [**Peddy**](https://github.com/brentp/peddy)
    * Peddy calculates genotype :: pedigree correspondence checks, ancestry checks and sex checks using VCF files.

#### Module updates:

* **Cutadapt**
    * Fixed bug in General Stats table number for old versions of cutadapt (pre v1.7)
    * Added support for _really_ old cutadapt logs (eg. v.1.2)
* **FastQC**
    * New plot showing total overrepresented sequence percentages.
    * New option to parse a file containing a theoretical GC curve to display in the background.
        * Human & Mouse Genome / Transcriptome curves bundled, or make your own using
          [fastqcTheoreticalGC](https://github.com/mikelove/fastqcTheoreticalGC). See the
          [MultiQC docs](http://multiqc.info/docs/#fastqc) for more information.
* **featureCounts**
    * Added parsing checks and catch failures for when non-featureCounts files are picked up by accident
* **GATK**
    * Fixed logger error in VariantEval module.
* **Picard**
    * Fixed missing sample overwriting bug in `RnaSeqMetrics`
    * New feature to customise coverage shown from `HsMetrics` in General Statistics table
    see the [docs](http://multiqc.info/docs/#picard) for info).
    * Fixed compatibility problem with output from `CollectMultipleMetrics` for `CollectAlignmentSummaryMetrics`
* **Preseq**
    * Module now recognises output from `c_curve` mode.
* **RSeQC**
    * Made the gene body coverage plot show the percentage view by default
    * Made gene body coverage properly handle sample names
* **Samtools**
    * New module to show duplicate stats from `rmdup` logs
    * Fixed a couple of niggles in the idxstats plot
* **SnpEff**
    * Fixed swapped axis labels in the Variant Quality plot
* **STAR**
    * Fixed crash when there are 0 unmapped reads.
    * Sample name now taken from the directory name if no file prefix found.
* **Qualimap BamQC**
    * Add a line for pre-calculated reference genome GC content
    * Plot cumulative coverage for values above 50x, align with the coverage histogram.
    * New ability to customise coverage thresholds shown in General Statistics table
    (see the [docs](http://multiqc.info/docs/#qualimap) for info).

#### Core MultiQC updates:
* Support for _custom content_ (see top of release notes).
* New ninja report tool: make scatter plots of any two table columns!
* Plot data now saved in `multiqc_data` when 'flat' image plots are created
    * Allows you easily re-plot the data (eg. in Excel) for further downstream investigation
* Added _'Apply'_ button to Highlight / Rename / Hide.
    * These tools can become slow with large reports. This means that you can enter several
    things without having to wait for the report to replot each change.
* Report heatmaps can now be sorted by highlight
* New config options `decimalPoint_format` and `thousandsSep_format`
    * Allows you to change the default `1 234.56` number formatting for plots.
* New config option `top_modules` allows you to specify modules that should come at the top of the report
* Fixed bar plot bug where missing categories could shift data between samples
* Report title now printed in the side navigation
* Missing plot IDs added for easier plot exporting
* Stopped giving warnings about skipping directories (now a debug message)
* Added warnings in report about missing functionality for flat plots (exporting and toolbox)
* Export button has contextual text for images / data
* Fixed a bug where user config files were loaded twice
* Fixed bug where module order was random if `--module` or `--exclude` was used.
* Refactored code so that the order of modules can be changed in the user config
* Beefed up code + docs in scatter plots back end and multiple bar plots.
* Fixed a few back end nasties for Tables
    * Shared-key columns are no longer forced to share colour schemes
    * Fixed bug in lambda modified values when format string breaks
    * Supplying just data with no header information now works as advertised
* Improvements to back end code for bar plots
    * New `tt_decimals` and `tt_suffix` options for bar plots
    * Bar plots now support `yCeiling`, `yFloor` and `yMinRange`, as with line plots.
    * New option `hide_zero_cats:False` to force legends to be shown even when all data is 0
* General Stats _Showing x of y_ columns count is fixed on page load.
* Big code whitespace cleanup

---

## [MultiQC v0.8](https://github.com/ewels/MultiQC/releases/tag/v0.8) - 2016-09-26

#### New Modules:

* [**GATK**](https://software.broadinstitute.org/gatk/)
    * Added support for VariantEval reports, only parsing a little of the information
    in there so far, but it's a start.
    * Module originally written by @robinandeer at the [OBF Codefest](https://www.open-bio.org/wiki/Codefest_2016),
    finished off by @ewels
* [**Bcftools**](https://samtools.github.io/bcftools/)
* [**QUAST**](http://quast.bioinf.spbau.ru/)
    * QUAST is a tool for assessing de novo assemblies against reference genomes.

#### Module updates:

* **Bismark** now supports reports from `bam2nuc`, giving Cytosine coverage in General Stats.
* **Bowtie1**
    * Updated to try to find bowtie command before log, handle multiple logs in one file. Same as bowtie2.
* **FastQC**
    * Sample pass/warn/fail lists now display properly even with large numbers of samples
    * Sequence content heatmap display is better with many samples
* **Kallisto**
    * Now supports logs from SE data.
* **Picard**
    * `BaseDistributionByCycle` - new submodule! Written by @mlusignan
    * `RnaSeqMetrics` - new submodule! This one by @ewels ;)
    * `AlignmentSummaryMetrics` - another new submodule!
    * Fixed truncated files crash bug for Python 3 _(#306)_
* **Qualimap RNASeqQC**
    * Fixed parsing bug affecting counts in _Genomic Origin_ plot.
    * Module now works with European style thousand separators (`1.234,56` instead of `1,234.56`)
* **RSeQC**
    * `infer_experiment` - new submodule! Written by @Hammarn
* **Samtools**
    * `stats` submodule now has separate bar graph showing alignment scores
    * `flagstat` - new submodule! Written by @HLWiencko
    * `idxstats` - new submodule! This one by @ewels again

#### Core MultiQC updates:
* New `--export`/`-p` option to generate static images plot in `multiqc_plots` (`.png`, `.svg` and `.pdf`)
    * Configurable with `export_plots`, `plots_dir_name` and `export_plot_formats` config options
    * `--flat` option no longer saves plots in `multiqc_data/multiqc_plots`
* New `--comment`/`-b` flag to add a comment to the top of reports.
* New `--dirs-depth`/`-dd` flag to specify how many directories to prepend with `--dirs`/`-d`
    * Specifying a postive number will take that many directories from the end of the path
    * A negative number will take directories from the start of the path.
* Directory paths now appended before cleaning, so `fn_clean_exts` will now affect these names.
* New `custom_logo` attributes to add your own logo to reports.
* New `report_header_info` config option to add arbitrary information to the top of reports.
* New `--pdf` option to create a PDF report
    * Depends on [Pandoc](http://pandoc.org) being installed and is in a beta-stage currently.
    * Note that specifying this will make MultiQC use the `simple` template, giving a HTML report with
    much reduced functionality.
* New `fn_clean_sample_names` config option to turn off sample name cleaning
    * This will print the full filename for samples. Less pretty reports and rows
    on the General Statistics table won't line up, but can prevent overwriting.
* Table header defaults can now be set easily
* General Statistics table now hidden if empty.
* Some new defaults in the sample name cleaning
* Updated the `simple` template.
    * Now has no toolbox or nav, no JavaScript and is better suited for printing / PDFs.
    * New `config.simple_output` config flag so code knows when we're trying to avoid JS.
* Fixed some bugs with config settings (eg. template) being overwritten.
* NFS log file deletion bug fixed by @brainstorm (#265)
* Fixed bug in `--ignore` behaviour with directory names.
* Fixed nasty bug in beeswarm dot plots where sample names were mixed up (#278)
* Beeswarm header text is now more informative (sample count with more info on a tooltip)
* Beeswarm plots now work when reports have > 1000 samples
* Fixed some buggy behaviour in saving / loading report highlighting + renaming configs (#354)

Many thanks to those at the [OpenBio Codefest 2016](https://www.open-bio.org/wiki/Codefest_2016)
who worked on MultiQC projects.

---

## [MultiQC v0.7](https://github.com/ewels/MultiQC/releases/tag/v0.7) - 2016-07-04
#### Module updates:
* [**Kallisto**](https://pachterlab.github.io/kallisto/) - new module!
* **Picard**
    * Code refactored to make maintenance and additions easier.
    * Big update to `HsMetrics` parsing - more results shown in report, new plots (by @lpantano)
    * Updated `InsertSizeMetrics` to understand logs generated by `CollectMultipleMetrics` (#215)
    * Newlines in picard output. Fixed by @dakl
* **Samtools**
    * Code refactored
    * Rewrote the `samtools stats` code to display more stats in report with a beeswarm plot.
* **Qualimap**
    * Rewritten to use latest methods and fix bugs.
    * Added _Percentage Aligned_ column to general stats for `BamQC` module.
    * Extra table thresholds added by @avilella (hidden by default)
* **General Statistics**
    * Some tweaks to the display defaults (FastQC, Bismark, Qualimap, SnpEff)
    * Now possible to skip the General Statistics section of the report with `--exclude general_stats`
* **Cutadapt** module updated to recognise logs from old versions of cutadapt (<= v1.6)
* **Trimmomatic**
    * Now handles `,` decimal places in percentage values.
    * Can cope with line breaks in log files (see issue #212)
* **FastQC** refactored
    * Now skips zip files if the sample name has already been found. Speeds up MultiQC execution.
    * Code cleaned up. Parsing and data-structures standardised.
    * New popovers on Pass / Warn / Fail status bars showing sample names. Fast highlighting and hiding.
    * New column in General Stats (hidden by default) showing percentage of FastQC modules that failed.
* **SnpEff**
    * Search pattern now more generic, should match reports from others.
    * _Counts by Effect_ plot removed (had hundreds of categories, was fairly unusable).
    * `KeyError` bug fixed.
* **Samblaster** now gets sample name from `ID` instead of `SM` (@dakl)
* **Bowtie 2**
    * Now parses overall alignment rate as intended.
    * Now depends on even less log contents to work with more inputs.
* **MethylQA** now handles variable spacing in logs
* **featureCounts** now splits columns on tabs instead of whitespace, can handle filenames with spaces

#### Core MultiQC updates:
* **Galaxy**: MultiQC now available in Galax! Work by @devengineson / @yvanlebras / @cmonjeau
    * See it in the [Galaxy Toolshed](https://toolshed.g2.bx.psu.edu/view/engineson/multiqc/)
* **Heatmap**: New plot type!
* **Scatter Plot**: New plot type!
* **Download raw data** behind plots in reports! Available in the Export toolbox.
    * Choose from tab-separated, comma-separated and the complete JSON.
* **Table columns can be hidden** on page load (shown through _Configure Columns_)
    * Defaults are configurable using the `table_columns_visible` config option.
* **Beeswarm plot**: Added missing rename / highlight / hiding functionality.
* New `-l` / `--file-list` option: specify a file containing a **list of files** to search.
* **Updated HighCharts** to v4.2.5. Added option to export to JPEG.
* Can now **cancel execution** with a single `ctrl+c` rather than having to button mash
* More granular control of **skipping files** during scan (filename, dirname, path matching)
    * Fixed `--exclude` so that it works with directories as well as files
* **New _Clear_ button** in toolbox to bulk remove highlighting / renaming / hiding filters.
* Improved documentation about behaviour for large sample numbers.
* Handle YAML parsing errors for the config file more gracefully
* Removed empty columns from tables again
* Fixed bug in changing module search patterns, reported by @lweasel
* Added timeout parameter to version check to prevent hang on systems with long defaults
* Fixed table display bug in Firefox
* Fixed bug related to order in which config files are loaded
* Fixed bug that broke the _"Show only"_ toolbox feature with multiple names.
* Numerous other small bugs.


---

## [MultiQC v0.6](https://github.com/ewels/MultiQC/releases/tag/v0.6) - 2016-04-29
#### Module updates:
* New [Salmon](http://combine-lab.github.io/salmon/) module.
* New [Trimmomatic](http://www.usadellab.org/cms/?page=trimmomatic) module.
* New [Bamtools stats](https://github.com/pezmaster31/bamtools) module.
* New beeswarm plot type. General Stats table replaced with this when many samples in report.
* New RSeQC module: Actually a suite of 8 new modules supporting various outputs from RSeQC
* Rewrote bowtie2 module: Now better at parsing logs and tries to scrape input from wrapper logs.
* Made cutadapt show counts by default instead of obs/exp
* Added percentage view to Picard insert size plot

#### Core MultiQC updates:
* Dynamic plots now update their labels properly when changing datasets and to percentages
* Config files now loaded from working directory if present
* Started new docs describing how each module works
* Refactored featureCounts module. Now handles summaries describing multiple samples.
* Stopped using so many hidden files. `.multiqc.log` now called `multiqc.log`
* New `-c`/`--config` command line option to specify a MultiQC configuration file
* Can now load run-specific config files called `multiqc_config.yaml` in working directory
* Large code refactoring - moved plotting code out of `BaseModule` and into new `multiqc.plots` submodules
* Generalised code used to generate the General Stats table so that it can be used by modules
* Removed interactive report tour, replaced with a link to a youtube tutorial
* Made it possible to permanently hide the blue welcome message for all future reports
* New option to smooth data for line plots. Avoids mega-huge plots. Applied to SnpEff, RSeQC, Picard.

Bugfixes:
* Qualimap handles infinity symbol (thanks @chapmanb )
* Made SnpEff less fussy about required fields for making plots
* UTF-8 file paths handled properly in Py2.7+
* Extending two config variables wasn't working. Now fixed.
* Dragging the height bar of plots now works again.
* Plots now properly change y axis limits and labels when changing datasets
* Flat plots now have correct path in `default_dev` template

---

## [MultiQC v0.5](https://github.com/ewels/MultiQC/releases/tag/v0.5) - 2016-03-29
#### Module updates:
* New [Skewer](https://github.com/relipmoc/skewer) module, written by @dakl
* New [Samblaster](https://github.com/GregoryFaust/samblaster) module, written by @dakl
* New [Samtools stats](http://www.htslib.org/) module, written by @lpantano
* New [HiCUP](http://www.bioinformatics.babraham.ac.uk/projects/hicup/) module
* New [SnpEff](http://snpeff.sourceforge.net/) module
* New [methylQA](http://methylqa.sourceforge.net/) module

#### Core MultiQC updates:
* New "Flat" image plots, rendered at run time with MatPlotLib
    * By default, will use image plots if > 50 samples (set in config as `plots_flat_numseries`)
    * Means that _very_ large numbers of samples can be viewed in reports. _eg._ single cell data.
    * Templates can now specify their own plotting functions
    * Use `--flat` and `--interactive` to override this behaviour
* MultiQC added to `bioconda` (with help from @dakl)
* New plugin hook: `config_loaded`
* Plugins can now add new command line options (thanks to @robinandeer)
* Changed default data directory name from `multiqc_report_data` to `multiqc_data`
* Removed support for depreciated MultiQC_OSXApp
* Updated logging so that a verbose `multiqc_data/.multiqc.log` file is always written
* Now logs more stuff in verbose mode - command used, user configs and so on.
* Added a call to multiqc.info to check for new versions. Disable with config `no_version_check`
* Removed general stats manual row sorting.
* Made filename matching use glob unix style filename match patterns
* Everything (including the data directory) is now created in a temporary directory and moved when MultiQC is complete.
* A handful of performance updates for large analysis directories

---

## [MultiQC v0.4](https://github.com/ewels/MultiQC/releases/tag/v0.4) - 2016-02-16
* New `multiqc_sources.txt` which identifies the paths used to collect all report data for each sample
* Export parsed data as tab-delimited text, `JSON` or `YAML` using the new `-k`/`--data-format` command line option
* Updated HighCharts from `v4.2.2` to `v4.2.3`, fixes tooltip hover bug.
* Nicer export button. Now tied to the export toolbox, hopefully more intuitive.
* FastQC: Per base sequence content heatmap can now be clicked to show line graph for single sample
* FastQC: No longer show adapter contamination datasets with <= 0.1% contamination.
* Picard: Added support for `CollectOxoGMetrics` reports.
* Changed command line option `--name` to `--filename`
* `--name` also used for filename if `--filename` not specified.
* Hide samples toolbox now has switch to _show only_ matching samples
* New regex help box with examples added to report
* New button to copy general stats table to the clipboard
* General Stats table 'floating' header now sorts properly when scrolling
* Bugfix: MultiQC default_dev template now copies module assets properly
* Bufgix: General Stats table floating header now resizes properly when page width changes

---

## [MultiQC v0.3.2](https://github.com/ewels/MultiQC/releases/tag/v0.3.2) - 2016-02-08
* All modules now load their log file search parameters from a config
  file, allowing you to overwrite them using your user config file
    * This is useful if your analysis pipeline renames program outputs
* New Picard (sub)modules - Insert Size, GC Bias & HsMetrics
* New Qualimap (sub)module - RNA-Seq QC
* Made Picard MarkDups show percent by default instead of counts
* Added M-Bias plot to Bismark
* New option to stream report HTML to `stdout`
* Files can now be specified as well as directories
* New options to specify whether the parsed data directory should be created
    * command line flags: `--data` / `--no-data`
    * config option name: `make_data_dir`
* Fixed bug with incorrect path to installation dir config YAML file
* New toolbox drawer for bulk-exporting graph images
* Report side navigation can now be hidden to maximise horizontal space
* Mobile styling improved for narrow screen
* More vibrant colours in the general stats table
* General stats table numbers now left aligned
* Settings now saved and loaded to named localstorage locations
    * Simplified interface - no longer global / single report saving
    * Removed static file config. Solves JS error, no-one was doing this
    since we have standalone reports anyway.
* Added support for Python 3.5
* Fixed bug with module specific CSS / JS includes in some templates
* Made the 'ignore files' config use unix style file pattern matching
* Fixed some bugs in the FastQ Screen module
* Fixed some bugs in the FastQC module
* Fixed occasional general stats table bug
* Table sorting on sample names now works after renaming
* Bismark module restructure
    * Each report type now handled independently (alignment / dedup / meth extraction)
    * M-Bias plot now shows R1 and R2
* FastQC GC content plot now has option for counts or percentages
    * Allows comparison between samples with very different read counts
* Bugfix for reports javascript
    * Caused by updated to remotely loaded HighCharts export script
    * Export script now bundled with multiqc, so does not depend on internet connection
    * Other JS errors fixed in this work
* Bugfix for older FastQC reports - handle old style sequence dup data
* Bugfix for varying Tophat alignment report formats
* Bugfix for Qualimap RNA Seq reports with paired end data


---

## [MultiQC v0.3.1](https://github.com/ewels/MultiQC/releases/tag/v0.3.1) - 2015-11-04
* Hotfix patch to fix broken FastQC module (wasn't finding `.zip` files properly)
* General Stats table colours now flat. Should improve browser speed.
* Empty rows now hidden if appear due to column removal in general stats
* FastQC Kmer plot removed until we have something better to show.

---

## [MultiQC v0.3](https://github.com/ewels/MultiQC/releases/tag/v0.3) - 2015-11-04
* Lots of lovely new documentation!
* Child templates - easily customise specific parts of the default report template
* Plugin hooks - allow other tools to execute custom code during MultiQC execution
* New Preseq module
* New design for general statistics table (snazzy new background bars)
* Further development of toolbox
    * New button to clear all filters
    * Warnings when samples are hidden, plus empty plots and table cols are hidden
    * Active toolbar tab buttons are highlighted
* Lots of refactoring by @moonso to please the Pythonic gods
    * Switched to click instead of argparse to handle command line arguments
    * Code generally conforms to best practices better now.
* Now able to supply multiple directories to search for reports
* Logging output improved (now controlled by `-q` and `-v` for quiet and verbose)
* More HTML output dealt with by the base module, less left to the modules
    * Module introduction text
    * General statistics table now much easier to add to (new helper functions)
* Images, CSS and Javascript now included in HTML, meaning that there is a single
  report file to make sharing easier
* More accessible scrolling in the report - styled scrollbars and 'to top' button.
* Modules and templates now use setuptools entry points, facilitating plugins
  by other packages. Allows niche extensions whilst keeping the core codebase clean.
* The general stats table now has a sticky header row when scrolling, thanks to
  some new javascript wizardry...
* General stats columns can have a _shared key_ which allows common colour schemes
  and data ranges. For instance, all columns describing a read count will now share
  their scale across modules.
* General stats columns can be hidden and reordered with a new modal window.
* Plotting code refactored, reports with many samples (>50 by default) don't
  automatically render to avoid freezing the browser.
* Plots with highlighted and renamed samples now honour this when exporting to
  different file types.

---

## [MultiQC v0.2](https://github.com/ewels/MultiQC/releases/tag/v0.2) - 2015-09-18
* Code restructuring for nearly all modules. Common base module
  functions now handle many more functions (plots, config, file import)
    * See the [contributing notes](https://github.com/ewels/MultiQC/blob/master/CONTRIBUTING.md)
    for instructions on how to use these new helpers to make your own module
* New report toolbox - sample highlighting, renaming, hiding
    * Config is autosaved by default, can also export to a file for sharing
    * Interactive tour to help users find their way around
* New Tophat, Bowtie 2 and QualiMap modules
    * Thanks to @guillermo-carrasco for the QualiMap module
* Bowtie module now works
* New command line parameter `-d` prefixes sample names with the directory that
  they were found in. Allows duplicate filenames without being overwritten.
* Introduction walkthrough helps show what can be done in the report
* Now compatible with both Python 2 and Python 3
* Software version number now printed on command line properly, and in reports.
* Bugfix: FastQC doesn't break when only one report found
* Bugfix: FastQC seq content heatmap highlighting
* Many, many small bugfixes

---

## [MultiQC v0.1](https://github.com/ewels/MultiQC/releases/tag/v0.1) - 2015-09-01
* The first public release of MultiQC, after a month of development. Basic
structure in place and modules for FastQC, FastQ Screen, Cutadapt, Bismark,
STAR, Bowtie, Subread featureCounts and Picard MarkDuplicates. Approaching
stability, though still under fairly heavy development.<|MERGE_RESOLUTION|>--- conflicted
+++ resolved
@@ -1,14 +1,5 @@
 # MultiQC Version History
 
-<<<<<<< HEAD
-## MultiQC Dan Maplesons fork
-Added Centrifuge module, this only works on centrifuge summary files that are generated from
-centrifuge report files using a custom script.
-
-Added KAT module.  This operates on the kat_distanalysis output file from KAT version 1.4 onwards.
-
-## MultiQC v1.5dev
-=======
 ## MultiQC v1.8dev
 
 #### New Modules:
@@ -220,9 +211,11 @@
     * Prevents the wrong module from accidentally slurping up output from a different tool. By [@cpavanrun](https://github.com/cpavanrun) (see [PR #727](https://github.com/ewels/MultiQC/pull/727))
 * Fixed broken report bar plots when `-p`/`--export-plots` was specified (see issue [#801](https://github.com/ewels/MultiQC/issues/801))
 
-
-
-
+## MultiQC Dan Maplesons fork
+Added Centrifuge module, this only works on centrifuge summary files that are generated from
+centrifuge report files using a custom script.
+
+Added KAT module.  This operates on the kat_distanalysis output file from KAT version 1.4 onwards.
 
 ## [MultiQC v1.5](https://github.com/ewels/MultiQC/releases/tag/v1.5) - 2018-03-15
 
@@ -236,7 +229,6 @@
 * [**Clip&Merge**](http://github.com/apeltzer/ClipAndMerge) - New module!
     * Clip&Merge: Adapter clipping and read merging for ancient DNA analysis
     * Module written by [@apeltzer](https://github.com/apeltzer),
->>>>>>> f2ec3d48
 
 #### Module updates:
 * **bcl2fastq**
