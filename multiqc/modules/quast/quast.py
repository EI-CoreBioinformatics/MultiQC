--- conflicted
+++ resolved
@@ -128,11 +128,7 @@
             'title': 'N50 ({})'.format(self.contig_length_suffix),
             'description': 'N50 is the contig length such that using longer or equal length contigs produces half (50%) of the bases of the assembly (kilo base pairs)',
             'min': 0,
-<<<<<<< HEAD
-            'suffix': '',
-=======
             'suffix': self.contig_length_suffix,
->>>>>>> ec54507b
             'scale': 'RdYlGn',
             'modify': lambda x: x * self.contig_length_multiplier
         }
@@ -140,11 +136,7 @@
             'title': 'Length ({})'.format(self.total_length_suffix),
             'description': 'The total number of bases in the assembly (mega base pairs).',
             'min': 0,
-<<<<<<< HEAD
-            'suffix': '',
-=======
             'suffix': self.total_length_suffix,
->>>>>>> ec54507b
             'scale': 'YlGn',
             'modify': lambda x: x * self.total_length_multiplier
         }
@@ -158,11 +150,7 @@
             'title': 'N50 ({})'.format(self.contig_length_suffix),
             'description': 'N50 is the contig length such that using longer or equal length contigs produces half (50%) of the bases of the assembly.',
             'min': 0,
-<<<<<<< HEAD
-            'suffix': '',
-=======
             'suffix': self.contig_length_suffix,
->>>>>>> ec54507b
             'scale': 'RdYlGn',
             'modify': lambda x: x * self.contig_length_multiplier
         }
@@ -171,11 +159,7 @@
             'title': 'N75 ({})'.format(self.contig_length_suffix),
             'description': 'N75 is the contig length such that using longer or equal length contigs produces 75% of the bases of the assembly',
             'min': 0,
-<<<<<<< HEAD
-            'suffix': '',
-=======
             'suffix': self.contig_length_suffix,
->>>>>>> ec54507b
             'scale': 'RdYlGn',
             'modify': lambda x: x * self.contig_length_multiplier
         }
@@ -201,11 +185,7 @@
             'title': 'Largest contig ({})'.format(self.contig_length_suffix),
             'description': 'The size of the largest contig of the assembly',
             'min': 0,
-<<<<<<< HEAD
-            'suffix': '',
-=======
             'suffix': self.contig_length_suffix,
->>>>>>> ec54507b
             'scale': 'YlGn',
             'modify': lambda x: x * self.contig_length_multiplier
         }
@@ -214,11 +194,7 @@
             'title': 'Length ({})'.format(self.total_length_suffix),
             'description': 'The total number of bases in the assembly.',
             'min': 0,
-<<<<<<< HEAD
-            'suffix': '',
-=======
             'suffix': self.total_length_suffix,
->>>>>>> ec54507b
             'scale': 'YlGn',
             'modify': lambda x: x * self.total_length_multiplier
         }
