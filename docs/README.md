---
Using MultiQC:
  Installation: installation.md
  Running MultiQC: usage.md
  Using Reports: reports.md
  Configuration: config.md
  Customising Reports: customisation.md
  Common Problems: troubleshooting.md
MultiQC Modules:
  Pre-alignment:
    Adapter Removal: modules/adapterRemoval.md
    AfterQC: modules/afterqc.md
    Bcl2fastq: modules/bcl2fastq.md
    BioBloom Tools: modules/biobloomtools.md
    Cluster Flow: modules/clusterflow.md
    Cutadapt: modules/cutadapt.md
    FastQ Screen: modules/fastq_screen.md
    FastQC: modules/fastqc.md
    Flexbar: modules/flexbar.md
    InterOp: modules/interop.md
    Jellyfish: modules/jellyfish.md
    leeHom: modules/leehom.md
    Skewer: modules/skewer.md
    SortMeRNA: modules/sortmerna.md
    Trimmomatic: modules/trimmomatic.md
  Aligners:
    Bismark: modules/bismark.md
    Bowtie 1: modules/bowtie1.md
    Bowtie 2: modules/bowtie2.md
<<<<<<< HEAD
	Centrifuge: modules/centrifuge.md
=======
    BBMap: modules/bbmap.md
>>>>>>> 03f69e38
    HiCUP: modules/hicup.md
    HISAT2: modules/hisat2.md
    Kallisto: modules/kallisto.md
    Salmon: modules/salmon.md
    STAR: modules/star.md
    TopHat: modules/tophat.md
  Post-alignment:
    Bamtools: modules/bamtools.md
    Bcftools: modules/bcftools.md
    BUSCO: modules/busco.md
    Conpair: modules/conpair.md
    Disambiguate: modules/disambiguate.md
    deepTools: modules/deeptools.md
    featureCounts: modules/featureCounts.md
    GATK: modules/gatk.md
    goleft_indexcov: modules/goleft_indexcov.md
    HiCExplorer: modules/hicexplorer.md
    HOMER: modules/homer.md
    HTSeq: modules/htseq.md
    MACS2: modules/macs2.md
    Methyl QA: modules/methylQA.md
    Peddy: modules/peddy.md
    Picard: modules/picard.md
    Preseq: modules/preseq.md
    Prokka: modules/prokka.md
    QoRTs: modules/qorts.md
    Qualimap: modules/qualimap.md
    Quast: modules/quast.md
    RNA-SeQC: modules/rna_seqc.md
    RSEM: modules/rsem.md
    RSeQC: modules/rseqc.md
    Samblaster: modules/samblaster.md
    Samtools: modules/samtools.md
    Slamdunk: modules/slamdunk.md
    SnpEff: modules/snpeff.md
    Supernova: modules/supernova.md
    THeTA2: modules/theta2.md
    VCFTools: modules/vcftools.md
Custom Content:
  Introduction: custom_content.md
Coding with MultiQC:
  Writing new modules: modules.md
  Plotting Functions: plots.md
  MultiQC Plugins: plugins.md
  Writing new templates: templates.md
  Updating for compatibility: compatibility.md
---

# Welcome!

## MultiQC Documentation

MultiQC is a tool to aggregate bioinformatics results across many samples
into a single report. It's written in Python and contains modules for a number
of common tools.

The documentation has the following pages:

 - [Docs homepage](README.md) _(this README file)_
 - Using MultiQC
   - [Installing MultiQC](installation.md)
   - [Running MultiQC](usage.md)
   - [Using Reports](reports.md)
   - [Configuration](config.md)
   - [Customising Reports](customisation.md)
   - [Common Problems](troubleshooting.md)
 - [MultiQC Modules](modules/)
 - [Custom Content](custom_content.md)
 - Coding with MultiQC
   - [Writing new templates](templates.md)
   - [Writing new modules](modules.md)
   - [Plugins](plugins.md)
   - [MultiQC Plugins](plugins.md)
   - [Updating for compatibility](compatibility.md)

These docs can be read in any of three ways:
 - On the MultiQC Website: http://multiqc.info
 - On GitHub: https://github.com/ewels/MultiQC/
 - As part of the distributed source code (in `/docs/`)

If you're curious how the website works, check out the
[MultiQC website repository](https://github.com/ewels/MultiQC_website).

## Contributing to MultiQC

If you write a module which could be of use to others, it would be great to
merge those changes back into the core MultiQC project.

For instructions on how best to do this, please see the
[contributing instructions](https://github.com/ewels/MultiQC/blob/master/.github/CONTRIBUTING.md).<|MERGE_RESOLUTION|>--- conflicted
+++ resolved
@@ -27,11 +27,8 @@
     Bismark: modules/bismark.md
     Bowtie 1: modules/bowtie1.md
     Bowtie 2: modules/bowtie2.md
-<<<<<<< HEAD
+    BBMap: modules/bbmap.md
 	Centrifuge: modules/centrifuge.md
-=======
-    BBMap: modules/bbmap.md
->>>>>>> 03f69e38
     HiCUP: modules/hicup.md
     HISAT2: modules/hisat2.md
     Kallisto: modules/kallisto.md
