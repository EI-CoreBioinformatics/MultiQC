--- conflicted
+++ resolved
@@ -473,41 +473,6 @@
     if filename != 'stdout':
         config.output_fn = os.path.join(config.output_dir, config.output_fn_name)
         config.data_dir = os.path.join(config.output_dir, config.data_dir_name)
-<<<<<<< HEAD
-        if os.path.exists(config.output_fn) or (config.make_data_dir and os.path.exists(config.data_dir)):
-            if config.force:
-                logger.warning("Deleting    : {}   (-f was specified)".format(os.path.relpath(config.output_fn)))
-                os.remove(config.output_fn)
-                logger.warning("Deleting    : {}   (-f was specified)".format(os.path.relpath(config.data_dir)))
-                shutil.rmtree(config.data_dir) 
-            else:
-                report_num = 1 
-                logger.info("Use -f or --force to overwrite existing reports")
-                #Set up the base names of the report and the data dir
-                report_base, report_ext = os.path.splitext(config.output_fn_name)
-                dir_base = os.path.basename(config.data_dir)
-                
-                while os.path.exists(config.output_fn) or os.path.exists(config.data_dir):
-                    config.output_fn = os.path.join(config.output_dir, "{}_{}{}".format(report_base, report_num, report_ext) )
-                    config.data_dir = os.path.join(config.output_dir, "{}_{}".format(dir_base, report_num) )
-                    report_num += 1
-                
-                config.output_fn_name = os.path.basename(config.output_fn)
-                config.data_dir_name = os.path.basename(config.data_dir)
-                if report_num > 1: # Only print the warning if a new number was generated. 
-                    logger.warning("Previous Multiqc report found, sawing new report as {}".format(config.output_fn_name))
-                    logger.warning("Previous Multiqc data directory found, sawing new data directory as {}".format(config.data_dir))
-        # Make directories for report if not already existing
-        if not os.path.exists(config.output_dir):
-            os.makedirs(config.data_dir)
-            logger.info("Report      : {}".format(os.path.relpath(config.output_fn)))
-        if not os.path.exists(config.data_dir):
-            os.makedirs(config.data_dir)
-            logger.info("Data      : {}".format(os.path.relpath(config.output_fn)))
-
-        # Modules have run, so data directory should be complete by now. Move its contents.
-        if config.make_data_dir == True:
-=======
         # Check for existing reports and remove if -f was specified
         if os.path.exists(config.output_fn) or (config.make_data_dir and os.path.exists(config.data_dir)):
             if config.force:
@@ -546,7 +511,6 @@
             logger.info("Data        : {}".format(os.path.relpath(config.data_dir)))
             os.makedirs(config.data_dir)
             # Modules have run, so data directory should be complete by now. Move its contents.
->>>>>>> 2250711a
             for f in os.listdir(config.data_tmp_dir):
                 fn = os.path.join(config.data_tmp_dir, f)
                 logger.debug("Moving data file from '{}' to '{}'".format(fn, config.data_dir))
